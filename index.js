--- conflicted
+++ resolved
@@ -10,10 +10,7 @@
 const ILDCP = require('ilp-protocol-ildcp')
 const IlpPacket = require('ilp-packet')
 const StoreWrapper = require('ilp-store-wrapper')
-<<<<<<< HEAD
-=======
 const OriginWhitelist = require('./src/lib/origin-whitelist')
->>>>>>> 7b343886
 let lastSender
 
 function tokenToAccount (token) {
@@ -160,11 +157,7 @@
           debug(`account ${account}: processing btp packet ${JSON.stringify(btpPacket)}`)
           try {
             debug('packet is authorized, forwarding to host')
-<<<<<<< HEAD
-            this._handleIncomingBtpPacket(this._prefix + account, btpPacket)
-=======
             await this._handleIncomingBtpPacket(this._prefix + account, btpPacket)
->>>>>>> 7b343886
             lastSender = account
           } catch (err) {
             debug('btp packet not accepted', err)
@@ -322,10 +315,7 @@
 
     return null
   }
-<<<<<<< HEAD
-=======
-
->>>>>>> 7b343886
+
   async sendMoney (amount) {
     async function _requestId () {
       return new Promise((resolve, reject) => {
@@ -336,11 +326,7 @@
       })
     }
     console.log('sendingmoney!', amount, lastSender)
-<<<<<<< HEAD
-    return this._handleOutgoingBtpPacket('test.amundsen.bmp.btp18q1.' + lastSender, {
-=======
     return this._handleOutgoingBtpPacket(this.ledgerPrefixForSendMoney + lastSender, {
->>>>>>> 7b343886
       type: BtpPacket.TYPE_TRANSFER,
       requestId: await _requestId(),
       data: {
